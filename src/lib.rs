use crate::{
    light::{LightPassNode, LightPlugin},
    mesh_material::MeshMaterialPlugin,
    overlay::{OverlayPassNode, OverlayPlugin},
    prepass::{PrepassNode, PrepassPlugin},
    transform::TransformPlugin,
    view::ViewPlugin,
};
use bevy::{
    asset::load_internal_asset,
    core_pipeline::core_3d::MainPass3dNode,
    prelude::*,
    reflect::TypeUuid,
    render::{
        extract_resource::{ExtractResource, ExtractResourcePlugin},
        render_asset::RenderAssets,
        render_graph::{RenderGraph, SlotInfo, SlotType},
        render_resource::*,
        renderer::RenderDevice,
        texture::{CompressedImageFormats, FallbackImage, ImageType},
        RenderApp,
    },
};
use std::{f32::consts::PI, num::NonZeroU32};

pub mod light;
pub mod mesh_material;
pub mod overlay;
pub mod prelude;
pub mod prepass;
pub mod transform;
pub mod view;

pub mod graph {
    pub const NAME: &str = "hikari";
    pub mod input {
        pub const VIEW_ENTITY: &str = "view_entity";
    }
    pub mod node {
        pub const PREPASS: &str = "prepass";
        pub const LIGHT_PASS: &str = "light_pass";
        pub const OVERLAY_PASS: &str = "overlay_pass";
    }
}

pub const WORKGROUP_SIZE: u32 = 8;
pub const NOISE_TEXTURE_COUNT: usize = 16;

pub const UTILS_SHADER_HANDLE: HandleUntyped =
    HandleUntyped::weak_from_u64(Shader::TYPE_UUID, 4462033275253590181);
pub const MESH_VIEW_TYPES_HANDLE: HandleUntyped =
    HandleUntyped::weak_from_u64(Shader::TYPE_UUID, 10086770709483722043);
pub const MESH_VIEW_BINDINGS_HANDLE: HandleUntyped =
    HandleUntyped::weak_from_u64(Shader::TYPE_UUID, 8835349515886344623);
pub const MESH_MATERIAL_TYPES_HANDLE: HandleUntyped =
    HandleUntyped::weak_from_u64(Shader::TYPE_UUID, 15819591594687298858);
pub const MESH_MATERIAL_BINDINGS_HANDLE: HandleUntyped =
    HandleUntyped::weak_from_u64(Shader::TYPE_UUID, 5025976374517268);
pub const DEFERRED_BINDINGS_HANDLE: HandleUntyped =
    HandleUntyped::weak_from_u64(Shader::TYPE_UUID, 14467895678105108252);
pub const PREPASS_SHADER_HANDLE: HandleUntyped =
    HandleUntyped::weak_from_u64(Shader::TYPE_UUID, 4693612430004931427);
pub const LIGHT_SHADER_HANDLE: HandleUntyped =
    HandleUntyped::weak_from_u64(Shader::TYPE_UUID, 9657319286592943583);
pub const OVERLAY_SHADER_HANDLE: HandleUntyped =
    HandleUntyped::weak_from_u64(Shader::TYPE_UUID, 10969344919103020615);
pub const QUAD_HANDLE: HandleUntyped =
    HandleUntyped::weak_from_u64(Mesh::TYPE_UUID, 4740146776519512271);

pub struct HikariPlugin;
impl Plugin for HikariPlugin {
    fn build(&self, app: &mut App) {
        load_internal_asset!(
            app,
            UTILS_SHADER_HANDLE,
            "shaders/utils.wgsl",
            Shader::from_wgsl
        );
        load_internal_asset!(
            app,
            MESH_VIEW_TYPES_HANDLE,
            "shaders/mesh_view_types.wgsl",
            Shader::from_wgsl
        );
        load_internal_asset!(
            app,
            MESH_VIEW_BINDINGS_HANDLE,
            "shaders/mesh_view_bindings.wgsl",
            Shader::from_wgsl
        );
        load_internal_asset!(
            app,
            MESH_MATERIAL_TYPES_HANDLE,
            "shaders/mesh_material_types.wgsl",
            Shader::from_wgsl
        );
        load_internal_asset!(
            app,
            MESH_MATERIAL_BINDINGS_HANDLE,
            "shaders/mesh_material_bindings.wgsl",
            Shader::from_wgsl
        );
        load_internal_asset!(
            app,
            DEFERRED_BINDINGS_HANDLE,
            "shaders/deferred_bindings.wgsl",
            Shader::from_wgsl
        );
        load_internal_asset!(
            app,
            PREPASS_SHADER_HANDLE,
            "shaders/prepass.wgsl",
            Shader::from_wgsl
        );
        load_internal_asset!(
            app,
            LIGHT_SHADER_HANDLE,
            "shaders/light.wgsl",
            Shader::from_wgsl
        );
        load_internal_asset!(
            app,
            OVERLAY_SHADER_HANDLE,
            "shaders/overlay.wgsl",
            Shader::from_wgsl
        );

        let noise_load_system = move |mut commands: Commands, mut images: ResMut<Assets<Image>>| {
            let bytes = [
                include_bytes!("noise/LDR_RGBA_0.png"),
                include_bytes!("noise/LDR_RGBA_1.png"),
                include_bytes!("noise/LDR_RGBA_2.png"),
                include_bytes!("noise/LDR_RGBA_3.png"),
                include_bytes!("noise/LDR_RGBA_4.png"),
                include_bytes!("noise/LDR_RGBA_5.png"),
                include_bytes!("noise/LDR_RGBA_6.png"),
                include_bytes!("noise/LDR_RGBA_7.png"),
                include_bytes!("noise/LDR_RGBA_8.png"),
                include_bytes!("noise/LDR_RGBA_9.png"),
                include_bytes!("noise/LDR_RGBA_10.png"),
                include_bytes!("noise/LDR_RGBA_11.png"),
                include_bytes!("noise/LDR_RGBA_12.png"),
                include_bytes!("noise/LDR_RGBA_13.png"),
                include_bytes!("noise/LDR_RGBA_14.png"),
                include_bytes!("noise/LDR_RGBA_15.png"),
            ];
            let handles = Vec::from(bytes.map(|buffer| {
                let image = Image::from_buffer(
                    buffer,
                    ImageType::Extension("png"),
                    CompressedImageFormats::NONE,
                    false,
                )
                .unwrap();
                images.add(image)
            }));
            commands.insert_resource(NoiseTextures(handles));
        };

        app.register_type::<HikariConfig>()
            .init_resource::<HikariConfig>()
            .add_plugin(ExtractResourcePlugin::<HikariConfig>::default())
            .add_plugin(ExtractResourcePlugin::<NoiseTextures>::default())
            .add_plugin(TransformPlugin)
            .add_plugin(ViewPlugin)
            .add_plugin(MeshMaterialPlugin)
            .add_plugin(PrepassPlugin)
            .add_plugin(LightPlugin)
            .add_plugin(OverlayPlugin)
            .add_startup_system(noise_load_system);

        if let Ok(render_app) = app.get_sub_app_mut(RenderApp) {
            let prepass_node = PrepassNode::new(&mut render_app.world);
            let light_pass_node = LightPassNode::new(&mut render_app.world);
            let overlay_pass_node = OverlayPassNode::new(&mut render_app.world);
            // let pass_node_3d = MainPass3dNode::new(&mut render_app.world);

            let mut graph = render_app.world.resource_mut::<RenderGraph>();

            let mut hikari_graph = RenderGraph::default();
            hikari_graph.add_node(graph::node::PREPASS, prepass_node);
            hikari_graph.add_node(graph::node::LIGHT_PASS, light_pass_node);
            hikari_graph.add_node(graph::node::OVERLAY_PASS, overlay_pass_node);
            let input_node_id = hikari_graph.set_input(vec![SlotInfo::new(
                graph::input::VIEW_ENTITY,
                SlotType::Entity,
            )]);
            hikari_graph
                .add_slot_edge(
                    input_node_id,
                    graph::input::VIEW_ENTITY,
                    graph::node::PREPASS,
                    PrepassNode::IN_VIEW,
                )
                .unwrap();
            hikari_graph
                .add_slot_edge(
                    input_node_id,
                    graph::input::VIEW_ENTITY,
                    graph::node::LIGHT_PASS,
                    LightPassNode::IN_VIEW,
                )
                .unwrap();
            hikari_graph
                .add_node_edge(graph::node::PREPASS, graph::node::LIGHT_PASS)
                .unwrap();
            hikari_graph
                .add_slot_edge(
                    input_node_id,
                    graph::input::VIEW_ENTITY,
                    graph::node::OVERLAY_PASS,
                    MainPass3dNode::IN_VIEW,
                )
                .unwrap();
            hikari_graph
                .add_node_edge(graph::node::LIGHT_PASS, graph::node::OVERLAY_PASS)
                .unwrap();
            graph.add_sub_graph(graph::NAME, hikari_graph);
        }
    }
}

#[derive(Debug, Clone, ExtractResource, Reflect)]
#[reflect(Resource)]
pub struct HikariConfig {
    /// The interval of frames between sample validation passes.
    pub validation_interval: usize,
    /// Temporal reservoir sample count is capped by this value.
    pub max_temporal_reuse_count: usize,
    /// Spatial reservoir sample count is capped by this value.
    pub max_spatial_reuse_count: usize,
    /// Threshold for oversampling the direct illumination if the sample count is low.
    pub direct_oversample_threshold: usize,
    /// Half angle of the solar cone apex in radians.
    pub solar_angle: f32,
    /// Threshold that emissive objects begin to lit others.
    pub emissive_threshold: f32,
    /// Threshold for the indirect luminance to reduce fireflies.
    pub max_indirect_luminance: f32,
    /// Whether to do temporal sample reuse in ReSTIR.
    pub temporal_reuse: bool,
    /// Whether to do spatial sample reuse in ReSTIR.
    pub spatial_reuse: bool,
    /// Whether to perform spatial denoise for direct illumination.
    pub direct_spatial_denoise: bool,
    /// Whether to perform spatial denoise for indirect illumination.
    pub indirect_spatial_denoise: bool,
    /// Whether to perform TAA.
    pub temporal_anti_aliasing: bool,
}

impl Default for HikariConfig {
    fn default() -> Self {
        Self {
            validation_interval: 4,
            max_temporal_reuse_count: 50,
            max_spatial_reuse_count: 800,
            direct_oversample_threshold: 16,
            solar_angle: PI / 36.0,
            emissive_threshold: 0.00390625,
            max_indirect_luminance: 10.0,
            temporal_reuse: true,
            spatial_reuse: true,
<<<<<<< HEAD
            direct_spatial_denoise: false,
            indirect_spatial_denoise: false,
            temporal_anti_aliasing: false,
=======
            direct_spatial_denoise: true,
            indirect_spatial_denoise: true,
            temporal_anti_aliasing: true,
>>>>>>> aad03b79
        }
    }
}

#[derive(Clone, Deref, ExtractResource)]
pub struct NoiseTextures(pub Vec<Handle<Image>>);

impl AsBindGroup for NoiseTextures {
    type Data = ();

    fn as_bind_group(
        &self,
        layout: &BindGroupLayout,
        render_device: &RenderDevice,
        images: &RenderAssets<Image>,
        fallback_image: &FallbackImage,
    ) -> Result<PreparedBindGroup<Self>, AsBindGroupError> {
        let images: Vec<_> = self
            .iter()
            .map(|handle| match images.get(handle) {
                Some(image) => image,
                None => fallback_image,
            })
            .collect();
        let texture_views: Vec<_> = images.iter().map(|image| &*image.texture_view).collect();
        let bindings = images
            .iter()
            .map(|image| OwnedBindingResource::TextureView(image.texture_view.clone()))
            .collect();

        let sampler = render_device.create_sampler(&SamplerDescriptor {
            label: None,
            address_mode_u: AddressMode::Repeat,
            address_mode_v: AddressMode::Repeat,
            address_mode_w: AddressMode::Repeat,
            mag_filter: FilterMode::Nearest,
            min_filter: FilterMode::Nearest,
            mipmap_filter: FilterMode::Nearest,
            ..Default::default()
        });

        let bind_group = render_device.create_bind_group(&BindGroupDescriptor {
            label: None,
            layout,
            entries: &[
                BindGroupEntry {
                    binding: 0,
                    resource: BindingResource::TextureViewArray(&texture_views),
                },
                BindGroupEntry {
                    binding: 1,
                    resource: BindingResource::Sampler(&sampler),
                },
            ],
        });

        Ok(PreparedBindGroup {
            bindings,
            bind_group,
            data: (),
        })
    }

    fn bind_group_layout(render_device: &RenderDevice) -> BindGroupLayout {
        render_device.create_bind_group_layout(&BindGroupLayoutDescriptor {
            label: None,
            entries: &[
                // Blue Noise Texture
                BindGroupLayoutEntry {
                    binding: 0,
                    visibility: ShaderStages::COMPUTE,
                    ty: BindingType::Texture {
                        sample_type: TextureSampleType::Float { filterable: false },
                        view_dimension: TextureViewDimension::D2,
                        multisampled: false,
                    },
                    count: NonZeroU32::new(NOISE_TEXTURE_COUNT as u32),
                },
                BindGroupLayoutEntry {
                    binding: 1,
                    visibility: ShaderStages::COMPUTE,
                    ty: BindingType::Sampler(SamplerBindingType::NonFiltering),
                    count: None,
                },
            ],
        })
    }
}<|MERGE_RESOLUTION|>--- conflicted
+++ resolved
@@ -261,15 +261,9 @@
             max_indirect_luminance: 10.0,
             temporal_reuse: true,
             spatial_reuse: true,
-<<<<<<< HEAD
-            direct_spatial_denoise: false,
-            indirect_spatial_denoise: false,
-            temporal_anti_aliasing: false,
-=======
             direct_spatial_denoise: true,
             indirect_spatial_denoise: true,
             temporal_anti_aliasing: true,
->>>>>>> aad03b79
         }
     }
 }
